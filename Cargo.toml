--- conflicted
+++ resolved
@@ -20,6 +20,7 @@
     "std",
 ] }
 client-policy-k8s-api = { path = "./k8s/api" }
+client-policy-grpc = { path = "./grpc" }
 futures = { version = "0.3", default-features = false }
 humantime = "2"
 ipnet = "2"
@@ -29,12 +30,6 @@
 serde = "1"
 thiserror = "1"
 tracing = "0.1"
-<<<<<<< HEAD
-comfy-table = "6.1.0"
-client-policy-k8s-api = { path = "./k8s/api" }
-client-policy-grpc = { path = "./grpc" }
-=======
->>>>>>> da5089ab
 
 [dependencies.kube]
 version = "0.74"
