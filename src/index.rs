use crate::{
    client_policy, core,
    k8s::{self, ResourceExt},
    pod,
    route::OutboundRouteBinding,
    service::OutboundService,
    ClusterInfo,
};
use ahash::{AHashMap as HashMap, AHashSet};
use anyhow::{anyhow, Result};
use client_policy_k8s_api::{
    client_policy::HttpClientPolicy, client_policy_binding::ClientPolicyBinding,
};
use futures::TryFutureExt;
use k8s_openapi::{
    api::core::v1::{Pod, Service},
    Metadata,
};
use kubert::client::api::ListParams;
use parking_lot::RwLock;
use std::{collections::hash_map::Entry, future::Future, net::SocketAddr, sync::Arc};
use tokio::sync::{watch, Notify};
use tracing::Instrument;

#[derive(Debug, Clone)]
pub struct Index {
    index: Arc<RwLock<LockedIndex>>,
}

#[derive(Debug)]
pub struct LockedIndex {
    pub cluster_info: Arc<ClusterInfo>,
    namespaces: HashMap<String, Namespace>,
    pub client_policies: ClientPolicyNsIndex,
    services_by_addr: ServicesByAddr,
    changed: Arc<Notify>,
}

type ServicesByAddr = HashMap<SocketAddr, watch::Receiver<OutboundService>>;

/// Holds all `ClientPolicy` indices by-namespace.
///
/// This is separate from `NamespaceIndex` because client policies may reference
/// target resources across namespaces.
#[derive(Debug, Default)]
pub struct ClientPolicyNsIndex {
    by_ns: HashMap<String, ClientPolicyIndex>,
}

#[derive(Debug, Default)]
struct ClientPolicyIndex {
    policies: HashMap<String, client_policy::Spec>,
    bindings: HashMap<String, client_policy::Binding>,
}

#[derive(Debug)]
pub struct Namespace {
    name: Arc<String>,
    pods: HashMap<String, watch::Sender<pod::Meta>>,
    pub policies: PolicyIndex,
}

#[derive(Debug)]
pub struct PolicyIndex {
    // namespace: Arc<String>,
    // cluster_info: Arc<ClusterInfo>,
    services: HashMap<String, watch::Sender<OutboundService>>,
    pub http_routes: HashMap<String, OutboundRouteBinding>,
}

struct NsUpdate<T> {
    added: Vec<(String, T)>,
    removed: AHashSet<String>,
}
const CONTROL_PLANE_NS_LABEL: &str = "linkerd.io/control-plane-ns";

impl Index {
    pub fn new(cluster: ClusterInfo) -> Self {
        Self {
            index: Arc::new(RwLock::new(LockedIndex {
                cluster_info: Arc::new(cluster),
                namespaces: HashMap::new(),
                services_by_addr: HashMap::new(),
                changed: Arc::new(Notify::new()),
                client_policies: ClientPolicyNsIndex::default(),
            })),
        }
    }

    /// Looks up the [`OutboundService`] for a given [`SocketAddr`], returning a
    /// `watch` on that address' outbound policy.
    ///
    /// This is the main entrypoint to the index that's used by the gRPC API
    /// server.
    pub fn addr_server_rx(&self, addr: SocketAddr) -> Result<watch::Receiver<OutboundService>> {
        self.index
            .read()
            .services_by_addr
            .get(&addr)
            .cloned()
            .ok_or_else(|| anyhow::anyhow!("no server found for address {}", addr))
    }

    pub fn lookup(
        &self,
        addr: SocketAddr,
        ns: &str,
        workload: &str,
    ) -> Result<(watch::Receiver<OutboundService>, watch::Receiver<pod::Meta>)> {
        let index = self.index.read();
        let pod = index
            .namespaces
            .get(ns)
            .ok_or_else(|| anyhow!("no namespace found for {ns}/{workload}"))?
            .pods
            .get(workload)
            .map(|pod| pod.subscribe())
            .ok_or_else(|| anyhow!("no pod {ns}/{workload}"))?;
        let svc = index
            .services_by_addr
            .get(&addr)
            .cloned()
            .ok_or_else(|| anyhow::anyhow!("no server found for address {addr}"))?;

        Ok((svc, pod))
    }

    pub fn spawn_index_tasks(&self, rt: &mut kubert::Runtime) -> impl Future<Output = Result<()>> {
        let pods = self.index_pods(rt);
        let services = self.index_resource::<Service>(rt);
        let routes = self.index_resource::<k8s::policy::HttpRoute>(rt);
        let policies = self.index_resource::<HttpClientPolicy>(rt);
        let bindings = self.index_resource::<ClientPolicyBinding>(rt);
        async move {
            tokio::try_join! {
                pods,
                services, routes, policies, bindings,
            }
            .map(|_| ())
        }
    }

    fn index_pods(&self, rt: &mut kubert::Runtime) -> impl Future<Output = Result<()>> {
        let watch = rt.watch_all::<k8s::Pod>(ListParams::default().labels(CONTROL_PLANE_NS_LABEL));
        let index = kubert::index::namespaced(self.index.clone(), watch)
            .instrument(tracing::info_span!("index", kind = %"Pod"));

        let join = tokio::spawn(index);
        tracing::info!("started Pod indexing");
        join.map_err(|err| anyhow!("index task for Pods failed: {err}"))
    }

    fn index_resource<R>(&self, rt: &mut kubert::Runtime) -> impl Future<Output = Result<()>>
    where
        R: kube::Resource + serde::de::DeserializeOwned + Clone + std::fmt::Debug + Send + 'static,
        R::DynamicType: Default,
        LockedIndex: kubert::index::IndexNamespacedResource<R>,
    {
        let kind = std::any::type_name::<R>().split("::").last().unwrap();
        let watch = rt.watch_all::<R>(ListParams::default());
        let index = kubert::index::namespaced(self.index.clone(), watch)
            .instrument(tracing::info_span!("index", %kind));
        let join = tokio::spawn(index);
        tracing::info!("started {kind} indexing");
        join.map_err(move |err| anyhow!("index task for {kind}s failed: {err}"))
    }

    pub fn dump_index(&self) -> tokio::task::JoinHandle<()> {
        tracing::debug!("dumping index changes");
        let index = self.index.clone();
        let changed = index.read().changed.clone();

        fn route_name(route: &core::InboundHttpRouteRef) -> &str {
            match route {
                core::InboundHttpRouteRef::Default(name) => name,
                core::InboundHttpRouteRef::Linkerd(name) => name.as_str(),
            }
        }

        tokio::spawn(async move {
            loop {
                {
                    let index = index.read();
                    use comfy_table::{presets::ASCII_MARKDOWN, *};
                    let mut svcs_by_addr = Table::new();
                    svcs_by_addr
                        .load_preset(ASCII_MARKDOWN)
                        .set_content_arrangement(ContentArrangement::Dynamic)
                        .set_header(Row::from(vec![
                            "ADDRESS",
                            "SERVICE",
                            "FQDN",
                            "POLICY BINDINGS",
                        ]));
                    for (addr, svc) in &index.services_by_addr {
                        let svc = svc.borrow();
                        // let route_list = svc
                        //     .http_routes
                        //     .keys()
                        //     .map(route_name)
                        //     .collect::<Vec<_>>()
                        //     .join("\n");
                        let rt_policy_bindings =
                            svc.http_routes.iter().flat_map(|(name, route)| {
                                route.client_policies.bindings.iter().map(
                                    |(binding_ref, binding)| {
                                        (route_name(name), binding_ref, binding)
                                    },
                                )
                            });
                        let svc_policy_bindings = svc
                            .client_policies
                            .bindings
                            .iter()
                            .map(|(binding_ref, binding)| ("svc", binding_ref, binding));
                        let bindings = svc_policy_bindings
                            .chain(rt_policy_bindings)
                            .map(
                                |(kind, &client_policy::PolicyRef { ref name, .. }, bound)| {
                                    use std::fmt::Write;
                                    let mut policies = String::new();
                                    for policy in bound.policies.iter() {
                                        write!(&mut policies, "\n- policy: `{policy:?}`").unwrap();
                                    }
                                    format!(
                                        "{kind}/{name}:\n- selector: `{:?}`{policies}",
                                        bound.client_pod_selector
                                    )
                                },
                            )
                            .collect::<Vec<_>>()
                            .join("\n");

                        svcs_by_addr.add_row(Row::from(vec![
                            Cell::new(&addr.to_string()),
                            Cell::new(svc.reference.to_string()),
                            Cell::new(svc.fqdn.as_ref().map(|s| s.as_ref()).unwrap_or("n/a")),
                            Cell::new(bindings),
                        ]));
                    }

                    let mut policies = Table::new();
                    policies
                        .load_preset(ASCII_MARKDOWN)
                        .set_content_arrangement(ContentArrangement::Dynamic)
                        .set_header(Row::from(vec![
                            "NAMESPACE",
                            "POLICY",
                            "TARGET",
                            "FAILURE CLASSIFICATION",
                            "FILTERS",
                        ]));
                    let policies_by_ns =
                        index
                            .client_policies
                            .by_ns
                            .iter()
                            .flat_map(|(ns_name, ns)| {
                                ns.policies
                                    .iter()
                                    .map(move |(name, policy)| (ns_name, name, policy))
                            });
                    for (ns, name, policy) in policies_by_ns {
                        policies.add_row(Row::from(vec![
                            Cell::new(&ns),
                            Cell::new(name),
                            Cell::new(policy.target.to_string()),
                            Cell::new(&format!("`{:?}`", policy.failure_classification)),
                            Cell::new(format!("`{:?}`", policy.filters)),
                        ]));
                    }
                    println!("\n{svcs_by_addr}\n\n{policies}\n");
                }
                changed.notified().await;
            }
        })
    }
}

impl LockedIndex {
    fn ns_with_reindex(&mut self, namespace: String, f: impl FnOnce(&mut Namespace) -> bool) {
        if let Entry::Occupied(mut ns) = self.namespaces.entry(namespace) {
            if f(ns.get_mut()) {
                if ns.get().is_empty() {
                    ns.remove();
                } else {
                    ns.get_mut().reindex(&self.client_policies);
                }
                self.changed.notify_one();
            }
        }
    }

    pub fn ns_or_default(&mut self, namespace: String) -> &mut Namespace {
        self.namespaces
            .entry(namespace.clone())
            .or_insert_with(|| Namespace::new(namespace))
    }

    fn ns_or_default_with_reindex(
        &mut self,
        namespace: String,
        f: impl FnOnce(&mut Namespace) -> bool,
    ) {
        let ns = self
            .namespaces
            .entry(namespace.clone())
            .or_insert_with(|| Namespace::new(namespace));
        if f(ns) {
            ns.reindex(&self.client_policies);
            self.changed.notify_one();
        }
    }

    fn reindex_all(&mut self) {
        tracing::debug!("Reindexing all namespaces");
        for ns in self.namespaces.values_mut() {
            ns.reindex(&self.client_policies);
        }

        self.changed.notify_one();
    }
}

<<<<<<< HEAD
impl kubert::index::IndexNamespacedResource<k8s::Pod> for LockedIndex {
    fn apply(&mut self, pod: k8s::Pod) {
        let ns = pod.namespace().unwrap();
        let name = pod.name_unchecked();
        let _span = tracing::info_span!("apply", ns = %ns, %name).entered();
        self.ns_or_default(ns)
            .pods
            .entry(name)
            .insert(name, pod::Meta::from(pod.metadata()))
=======
impl kubert::index::IndexNamespacedResource<Pod> for LockedIndex {
    fn apply(&mut self, pod: Pod) {
        let ns = pod.namespace().unwrap();
        let name = pod.name_unchecked();
        let _span = tracing::info_span!("apply", ns = %ns, %name).entered();
        let pod = pod::Meta::from_metadata(pod.metadata);
        match self.ns_or_default(ns).pods.entry(name) {
            Entry::Occupied(mut entry) => {
                entry.get_mut().send_if_modified(|current| {
                    if *current != pod {
                        *current = pod;
                        tracing::info!("pod updated");
                        true
                    } else {
                        tracing::info!("no changes");
                        false
                    }
                });
            }
            Entry::Vacant(entry) => {
                let (pod, _) = watch::channel(pod);
                entry.insert(pod);
                tracing::info!("pod created");
            }
        }
>>>>>>> bd6e2755
    }

    #[tracing::instrument(name = "delete", fields(%ns, %name))]
    fn delete(&mut self, ns: String, name: String) {
        if let Entry::Occupied(mut ns) = self.namespaces.entry(ns) {
<<<<<<< HEAD
            if let Some(pod) = ns.get_mut().pods.remove(&name) {
                // if there was a pod, remove its ports from the index of
                // servers by IP.
                for addr in pod.addrs() {
                    self.services_by_addr.remove(&addr);
                }

=======
            if ns.get_mut().pods.remove(&name).is_some() {
>>>>>>> bd6e2755
                // if there are no more pods in the ns, we can also delete the
                // ns.
                if ns.get().pods.is_empty() {
                    tracing::debug!("namespace has no more pods; removing it");
                    ns.remove();
                }
            }
<<<<<<< HEAD
            tracing::info!("pod deleted");

            self.changed = Instant::now();
=======
            tracing::info!("pod deleted")
>>>>>>> bd6e2755
        } else {
            tracing::debug!("tried to delete a pod in a namespace that does not exist!");
        }
    }
}

impl kubert::index::IndexNamespacedResource<Service> for LockedIndex {
    fn apply(&mut self, svc: Service) {
        let ns = svc.namespace().expect("service must be namespaced");
        let name = svc.name_unchecked();
        let _span = tracing::info_span!("apply", %ns, %name).entered();
        let svc = match OutboundService::from_resource(self, ns.clone(), svc) {
            Ok(svc) => svc,
            Err(error) => {
                tracing::warn!(%error, "invalid Service");
                return;
            }
        };
        if let Some(rx) = self.ns_or_default(ns).policies.update_service(name, svc) {
            for &addr in &rx.borrow().cluster_addrs {
                match self.services_by_addr.entry(addr) {
                    Entry::Vacant(entry) => {
                        entry.insert(rx.clone());
                    }
                    Entry::Occupied(entry) => {
                        assert!(entry.get().same_channel(&rx));
                    }
                }
            }
            self.changed.notify_one();
        }
    }

    #[tracing::instrument(name = "delete", skip(self), fields(%ns, %name))]
    fn delete(&mut self, ns: String, name: String) {
        match self.namespaces.entry(ns) {
            Entry::Vacant(_) => {
                tracing::debug!("tried to delete services in a namespace that does not exist!");
            }
            Entry::Occupied(mut entry) => {
                entry.get_mut().policies.services.remove(&name);
                tracing::info!("deleted service");
                if entry.get().is_empty() {
                    tracing::info!("namespace empty");
                    entry.remove();
                }

                self.changed.notify_one();
            }
        }
    }

    fn reset(&mut self, svcs: Vec<Service>, deleted: HashMap<String, AHashSet<String>>) {
        let _span = tracing::info_span!("reset").entered();
        let mut changed = false;
        for svc in svcs.into_iter() {
            let ns = svc.namespace().expect("service must be namespaced");
            let name = svc.name_unchecked();
            let _span = tracing::info_span!("apply", %ns, %name).entered();
            let svc = match OutboundService::from_resource(self, ns.clone(), svc) {
                Ok(svc) => svc,
                Err(error) => {
                    tracing::warn!(%error, "invalid Service");
                    continue;
                }
            };
            if let Some(rx) = self.ns_or_default(ns).policies.update_service(name, svc) {
                for &addr in &rx.borrow().cluster_addrs {
                    match self.services_by_addr.entry(addr) {
                        Entry::Vacant(entry) => {
                            entry.insert(rx.clone());
                        }
                        Entry::Occupied(entry) => {
                            assert!(entry.get().same_channel(&rx));
                        }
                    }
                }
                changed = true;
            }
        }
        for (ns, names) in deleted.into_iter() {
            let _span = tracing::info_span!("delete", %ns).entered();
            match self.namespaces.entry(ns) {
                Entry::Vacant(_) => {
                    tracing::debug!(
                        ?names,
                        "tried to delete services in a namespace that does not exist!"
                    );
                }
                Entry::Occupied(mut entry) => {
                    for service in names {
                        tracing::info!(
                            %service, "deleted",
                        );
                        entry.get_mut().policies.services.remove(&service);
                    }
                    if entry.get().is_empty() {
                        tracing::info!("namespace empty");
                        entry.remove();
                    }
                    changed = true;
                }
            }
        }

        if changed {
            self.changed.notify_one();
        }
    }
}

impl kubert::index::IndexNamespacedResource<k8s::policy::HttpRoute> for LockedIndex {
    fn apply(&mut self, route: k8s::policy::HttpRoute) {
        let ns = route.namespace().expect("HttpRoute must have a namespace");
        let name = route.name_unchecked();
        let _span = tracing::info_span!("apply", %ns, %name).entered();

        let route_binding = match route.try_into() {
            Ok(binding) => binding,
            Err(error) => {
                tracing::info!(%ns, %name, %error, "Ignoring HTTPRoute");
                return;
            }
        };

        self.ns_or_default_with_reindex(ns, |ns| ns.policies.update_http_route(name, route_binding))
    }

    fn reset(
        &mut self,
        routes: Vec<k8s::policy::HttpRoute>,
        deleted: kubert::index::NamespacedRemoved,
    ) {
        let _span = tracing::info_span!("reset").entered();

        // Aggregate all of the updates by namespace so that we only reindex
        // once per namespace.
        type Ns = NsUpdate<OutboundRouteBinding>;
        let mut updates_by_ns = HashMap::<String, Ns>::default();
        for route in routes.into_iter() {
            let namespace = route.namespace().expect("HttpRoute must be namespaced");
            let name = route.name_unchecked();
            let route_binding = match route.try_into() {
                Ok(binding) => binding,
                Err(error) => {
                    tracing::info!(ns = %namespace, %name, %error, "Ignoring HTTPRoute");
                    continue;
                }
            };
            updates_by_ns
                .entry(namespace)
                .or_default()
                .added
                .push((name, route_binding));
        }
        for (ns, names) in deleted.into_iter() {
            updates_by_ns.entry(ns).or_default().removed = names;
        }

        for (namespace, Ns { added, removed }) in updates_by_ns.into_iter() {
            if added.is_empty() {
                // If there are no live resources in the namespace, we do not
                // want to create a default namespace instance, we just want to
                // clear out all resources for the namespace (and then drop the
                // whole namespace, if necessary).
                self.ns_with_reindex(namespace, |ns| {
                    ns.policies.http_routes.clear();
                    true
                });
            } else {
                // Otherwise, we take greater care to reindex only when the
                // state actually changed. The vast majority of resets will see
                // no actual data change.
                self.ns_or_default_with_reindex(namespace, |ns| {
                    let mut changed = !removed.is_empty();
                    for name in removed.into_iter() {
                        ns.policies.http_routes.remove(&name);
                    }
                    for (name, route_binding) in added.into_iter() {
                        changed = ns.policies.update_http_route(name, route_binding) || changed;
                    }
                    changed
                });
            }
        }
    }

    fn delete(&mut self, ns: String, name: String) {
        let _span = tracing::info_span!("delete", %ns, %name).entered();
        self.ns_with_reindex(ns, |ns| ns.policies.http_routes.remove(&name).is_some())
    }
}

impl kubert::index::IndexNamespacedResource<HttpClientPolicy> for LockedIndex {
    fn apply(&mut self, policy: HttpClientPolicy) {
        let ns = policy
            .namespace()
            .expect("HttpClientPolicy must have a namespace");
        let name = policy.name_unchecked();
        let _span = tracing::info_span!("apply", %ns, %name).entered();
        let spec = match client_policy::Spec::try_from(policy) {
            Ok(spec) => spec,
            Err(error) => {
                tracing::warn!(%error, "invalid HttpClientPolicy");
                return;
            }
        };

        if self.client_policies.update_policy(ns, name, spec) {
            self.reindex_all()
        }
    }

    fn reset(
        &mut self,
        policies: Vec<HttpClientPolicy>,
        deleted: kubert::index::NamespacedRemoved,
    ) {
        let _span = tracing::info_span!("reset").entered();
        let mut changed = false;
        for policy in policies.into_iter() {
            let ns = policy
                .namespace()
                .expect("HttpClientPolicy must have a namespace");
            let name = policy.name_unchecked();
            let spec = match client_policy::Spec::try_from(policy) {
                Ok(spec) => spec,
                Err(error) => {
                    tracing::warn!(%ns, %name, %error, "invalid HttpClientPolicy");
                    continue;
                }
            };
            changed |= self.client_policies.update_policy(ns, name, spec);
        }
        for (ns_name, names) in deleted.into_iter() {
            let _span = tracing::debug_span!("delete", ns = %ns_name).entered();
            if let Entry::Occupied(mut ns) = self.client_policies.by_ns.entry(ns_name) {
                for name in names.into_iter() {
                    ns.get_mut().policies.remove(&name);
                    tracing::debug!(%name, "deleting HttpClientPolicy");
                }
                if ns.get().is_empty() {
                    tracing::debug!("namespace has no HttpClientPolicies, removing it");
                    ns.remove();
                }
            }
        }

        if changed {
            self.reindex_all()
        }
    }

    #[tracing::instrument(skip(self), fields(%ns, %name))]
    fn delete(&mut self, ns: String, name: String) {
        if let Entry::Occupied(mut ns) = self.client_policies.by_ns.entry(ns) {
            tracing::debug!("deleting HttpClientPolicy");
            ns.get_mut().policies.remove(&name);
            if ns.get().is_empty() {
                tracing::debug!("namespace has no client policies, deleting it");
                ns.remove();
            }
            self.reindex_all();
        } else {
            tracing::warn!("namespace already deleted!");
        }
    }
}

impl kubert::index::IndexNamespacedResource<ClientPolicyBinding> for LockedIndex {
    fn apply(&mut self, binding: ClientPolicyBinding) {
        let ns = binding
            .namespace()
            .expect("ClientPolicyBinding must have a namespace");
        let name = binding.name_unchecked();
        let _span = tracing::info_span!("apply", %ns, %name).entered();
        let binding = match client_policy::Binding::try_from(binding) {
            Ok(spec) => spec,
            Err(error) => {
                tracing::warn!(%error, "invalid ClientPolicyBinding");
                return;
            }
        };

        if self.client_policies.update_binding(ns, name, binding) {
            self.reindex_all()
        }
    }

    fn reset(
        &mut self,
        policies: Vec<ClientPolicyBinding>,
        deleted: kubert::index::NamespacedRemoved,
    ) {
        let _span = tracing::info_span!("reset").entered();
        let mut changed = false;
        for policy in policies.into_iter() {
            let ns = policy
                .namespace()
                .expect("ClientPolicyBinding must have a namespace");
            let name = policy.name_unchecked();
            let spec = match client_policy::Binding::try_from(policy) {
                Ok(spec) => spec,
                Err(error) => {
                    tracing::warn!(%ns, %name, %error, "invalid ClientPolicyBinding");
                    continue;
                }
            };
            changed |= self.client_policies.update_binding(ns, name, spec);
        }
        for (ns_name, names) in deleted.into_iter() {
            let _span = tracing::debug_span!("delete", ns = %ns_name).entered();
            if let Entry::Occupied(mut ns) = self.client_policies.by_ns.entry(ns_name) {
                for name in names.into_iter() {
                    ns.get_mut().policies.remove(&name);
                    tracing::debug!(%name, "deleting ClientPolicyBinding");
                }
                if ns.get().is_empty() {
                    tracing::debug!("namespace has no client policies, removing it");
                    ns.remove();
                }
            }
        }

        if changed {
            self.reindex_all()
        }
    }

    #[tracing::instrument(skip(self), fields(%ns, %name))]
    fn delete(&mut self, ns: String, name: String) {
        if let Entry::Occupied(mut ns) = self.client_policies.by_ns.entry(ns) {
            tracing::debug!("deleting HttpClientPolicy");
            ns.get_mut().policies.remove(&name);
            if ns.get().is_empty() {
                tracing::debug!("namespace has no client policies, deleting it");
                ns.remove();
            }
            self.reindex_all();
        } else {
            tracing::warn!("namespace already deleted!");
        }
    }
}

impl Namespace {
    fn new(name: String) -> Self {
        let name = Arc::new(name);
        Self {
            name,
            pods: HashMap::default(),
            policies: PolicyIndex {
                services: HashMap::default(),
                http_routes: HashMap::default(),
            },
        }
    }

    fn is_empty(&self) -> bool {
        self.pods.is_empty() && self.policies.is_empty()
    }

    fn reindex(&mut self, client_policies: &ClientPolicyNsIndex) -> bool {
        let _span = tracing::info_span!("reindex", ns = %self.name).entered();
        let mut changed = false;
        for (name, svc) in &mut self.policies.services {
            let _span = tracing::info_span!("service", message = %name).entered();
            svc.send_if_modified(|svc| {
                let routes_changed = svc.reindex_routes(&self.policies.http_routes);
                let policies_changed = svc.reindex_policies(client_policies);
                if routes_changed || policies_changed {
                    tracing::info!("reindexed service");
                    changed = true;
                    true
                } else {
                    false
                }
            });
        }
        changed
    }

    fn update_pod(&mut self, name: String, pod: pod::Meta) {
        match self.pods.entry(name.clone()) {
            Entry::Vacant(entry) => {
                let (tx, _) = watch::channel(pod);
                entry.insert(tx);
                tracing::debug!("created pod");
            }

            Entry::Occupied(entry) => {
                let entry = entry.into_mut();

                // Pod labels and annotations may change at runtime
                entry.send_if_modified(|current| {
                    if *current == pod {
                        tracing::debug!("no changes");
                        false
                    } else {
                        *current = pod;
                        tracing::debug!("pod updated");
                        true
                    }
                });
            }
        }
    }
}

impl PolicyIndex {
    fn is_empty(&self) -> bool {
        self.services.is_empty() && self.http_routes.is_empty()
    }

    fn update_service(
        &mut self,
        name: String,
        service: OutboundService,
    ) -> Option<watch::Receiver<OutboundService>> {
        match self.services.entry(name) {
            Entry::Vacant(entry) => {
                tracing::debug!(?service, "adding to index");
                let (tx, rx) = watch::channel(service);
                entry.insert(tx);
                Some(rx)
            }
            Entry::Occupied(mut entry) => {
                let entry = entry.get_mut();
                if *entry.borrow() == service {
                    tracing::debug!(?service, "no changes");
                    return None;
                }

                tracing::debug!(?service, "updating");
                let rx = entry.subscribe();
                entry
                    .send(service)
                    .expect("we just created an rx, this cannot fail");
                Some(rx)
            }
        }
    }

    fn update_http_route(&mut self, name: String, route: OutboundRouteBinding) -> bool {
        match self.http_routes.entry(name) {
            Entry::Vacant(entry) => {
                tracing::debug!(?route, "adding to index");
                entry.insert(route);
            }
            Entry::Occupied(mut entry) => {
                if *entry.get() == route {
                    tracing::debug!(?route, "no changes");
                    return false;
                }

                tracing::debug!(?route, "updating");
                entry.insert(route);
            }
        }

        true
    }
}

// === impl ClientPolicyNsIndex ===

impl ClientPolicyNsIndex {
    pub fn policies_for<'a>(
        &'a self,
        target: client_policy::TargetRef<'a>,
    ) -> impl Iterator<Item = (client_policy::PolicyRef, &'a client_policy::Spec)> + 'a {
        self.by_ns.iter().flat_map(move |(policy_ns, index)| {
            index.policies.iter().filter_map(move |(name, policy)| {
                if policy.selects(target) {
                    Some((
                        client_policy::PolicyRef {
                            name: name.clone(),
                            namespace: policy_ns.clone(),
                        },
                        policy,
                    ))
                } else {
                    None
                }
            })
        })
    }

    pub fn bindings_for<'a>(
        &'a self,
        svc_policies: &'a HashMap<client_policy::PolicyRef, client_policy::Spec>,
    ) -> impl Iterator<Item = (client_policy::PolicyRef, client_policy::Bound)> + 'a {
        self.by_ns.iter().flat_map(|(policy_ns, index)| {
            index.bindings.iter().filter_map(|(name, binding)| {
                let policies = binding
                    .policies
                    .iter()
                    .filter_map(|policy| svc_policies.get(policy).cloned())
                    .collect::<Vec<_>>();

                // no targets in this binding exist on this service.
                if policies.is_empty() {
                    return None;
                }

                Some((
                    client_policy::PolicyRef {
                        name: name.clone(),
                        namespace: policy_ns.clone(),
                    },
                    client_policy::Bound {
                        client_pod_selector: binding.client_pod_selector.clone(),
                        policies,
                    },
                ))
            })
        })
    }

    /// Returns an iterator over all ClientPolicyBindings in the index.
    pub fn all_bindings(&self) -> impl Iterator<Item = (&String, &client_policy::Binding)> + '_ {
        self.by_ns.values().flat_map(|ns| ns.bindings.iter())
    }

    pub fn policy(
        &self,
        client_policy::PolicyRef { namespace, name }: &client_policy::PolicyRef,
    ) -> Option<&client_policy::Spec> {
        self.by_ns.get(namespace)?.policies.get(name)
    }

    fn update_policy(&mut self, ns: String, name: String, policy: client_policy::Spec) -> bool {
        match self.by_ns.entry(ns).or_default().policies.entry(name) {
            Entry::Vacant(entry) => {
                tracing::debug!(?policy, "adding to index");
                entry.insert(policy);
            }
            Entry::Occupied(mut entry) => {
                if *entry.get() == policy {
                    tracing::debug!(?policy, "no changes");
                    return false;
                }
                tracing::debug!(?policy, "updating");
                entry.insert(policy);
            }
        }

        true
    }

    fn update_binding(
        &mut self,
        ns: String,
        name: String,
        binding: client_policy::Binding,
    ) -> bool {
        match self.by_ns.entry(ns).or_default().bindings.entry(name) {
            Entry::Vacant(entry) => {
                tracing::debug!(?binding, "adding to index");
                entry.insert(binding);
            }
            Entry::Occupied(mut entry) => {
                if *entry.get() == binding {
                    tracing::debug!(?binding, "no changes");
                    return false;
                }
                tracing::debug!(?binding, "updating");
                entry.insert(binding);
            }
        }

        true
    }
}

impl ClientPolicyIndex {
    fn is_empty(&self) -> bool {
        self.policies.is_empty() && self.bindings.is_empty()
    }
}

// === impl NsUpdate ===

impl<T> Default for NsUpdate<T> {
    fn default() -> Self {
        Self {
            added: vec![],
            removed: Default::default(),
        }
    }
}<|MERGE_RESOLUTION|>--- conflicted
+++ resolved
@@ -322,17 +322,6 @@
     }
 }
 
-<<<<<<< HEAD
-impl kubert::index::IndexNamespacedResource<k8s::Pod> for LockedIndex {
-    fn apply(&mut self, pod: k8s::Pod) {
-        let ns = pod.namespace().unwrap();
-        let name = pod.name_unchecked();
-        let _span = tracing::info_span!("apply", ns = %ns, %name).entered();
-        self.ns_or_default(ns)
-            .pods
-            .entry(name)
-            .insert(name, pod::Meta::from(pod.metadata()))
-=======
 impl kubert::index::IndexNamespacedResource<Pod> for LockedIndex {
     fn apply(&mut self, pod: Pod) {
         let ns = pod.namespace().unwrap();
@@ -358,23 +347,12 @@
                 tracing::info!("pod created");
             }
         }
->>>>>>> bd6e2755
     }
 
     #[tracing::instrument(name = "delete", fields(%ns, %name))]
     fn delete(&mut self, ns: String, name: String) {
         if let Entry::Occupied(mut ns) = self.namespaces.entry(ns) {
-<<<<<<< HEAD
-            if let Some(pod) = ns.get_mut().pods.remove(&name) {
-                // if there was a pod, remove its ports from the index of
-                // servers by IP.
-                for addr in pod.addrs() {
-                    self.services_by_addr.remove(&addr);
-                }
-
-=======
             if ns.get_mut().pods.remove(&name).is_some() {
->>>>>>> bd6e2755
                 // if there are no more pods in the ns, we can also delete the
                 // ns.
                 if ns.get().pods.is_empty() {
@@ -382,13 +360,7 @@
                     ns.remove();
                 }
             }
-<<<<<<< HEAD
-            tracing::info!("pod deleted");
-
-            self.changed = Instant::now();
-=======
             tracing::info!("pod deleted")
->>>>>>> bd6e2755
         } else {
             tracing::debug!("tried to delete a pod in a namespace that does not exist!");
         }
