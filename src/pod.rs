--- conflicted
+++ resolved
@@ -7,11 +7,7 @@
 
 /// Holds pod metadata
 #[derive(Debug, PartialEq)]
-<<<<<<< HEAD
-pub(crate) struct Meta {
-=======
 pub struct Meta {
->>>>>>> bd6e2755
     /// The pod's labels. Used by `Server` pod selectors.
     pub labels: k8s::Labels,
 }
