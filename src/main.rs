pub(crate) use linkerd_policy_controller_core as core;
pub(crate) use linkerd_policy_controller_k8s_api as k8s;

use crate::index::Index;
use anyhow::Result;
use clap::Parser;
use client_policy_k8s_api::{
    client_policy::ClientPolicy, client_policy_binding::ClientPolicyBinding,
};
use std::net::SocketAddr;
use std::time::Duration;

mod defaults;
pub mod index;
mod pod;
mod route;
mod server;
use ipnet::IpNet;

#[derive(Clone, Debug)]
pub struct ClusterInfo {
    /// The cluster-wide default protocol detection timeout.
    pub default_detect_timeout: Duration,

    /// The networks that probes are expected to be from.
    pub probe_networks: Vec<IpNet>,

    pub default_policy: defaults::DefaultPolicy,
}

#[derive(Parser)]
#[clap(name = "client-policy", version)]
struct Args {
    /// The tracing filter used for logs
    #[clap(
        long,
        env = "LINKERD_CLIENT_POLICY_CONTROLLER_LOG",
        default_value = "info"
    )]
    log_level: kubert::LogFilter,

    /// The logging format
    #[clap(long, default_value = "plain")]
    log_format: kubert::LogFormat,

    #[clap(flatten)]
    client: kubert::ClientArgs,

    #[clap(flatten)]
    admin: kubert::AdminArgs,

    #[clap(long, default_value = "0.0.0.0:8091")]
    grpc_addr: SocketAddr,

    /// Network CIDRs of all expected probes.
    #[clap(long)]
    probe_networks: Option<IpNets>,

    #[clap(long, default_value = "all-unauthenticated")]
    default_policy: defaults::DefaultPolicy,

    /// Dump the current state of the index every `dump_interval_secs`, if
    /// enabled.
    #[clap(long)]
    dump_interval_secs: Option<u64>,
}
const DETECT_TIMEOUT: Duration = Duration::from_secs(10);

#[tokio::main]
async fn main() -> Result<()> {
    let Args {
        log_level,
        log_format,
        client,
        admin,
        grpc_addr,
        probe_networks,
        dump_interval_secs,
        default_policy,
    } = Args::parse();

    let mut rt = kubert::Runtime::builder()
        .with_log(log_level, log_format)
        .with_admin(admin)
        .with_client(client)
        .build()
        .await?;

<<<<<<< HEAD
    let client = rt.client();

    let client_policies = kube::Api::<ClientPolicy>::all(client.clone())
        .list(&kube::api::ListParams::default())
        .await?;
    for client_policy in client_policies.items.into_iter() {
        tracing::info!(?client_policy, "Look at this cool policy!");
    }

    let client_policy_bindings = kube::Api::<ClientPolicyBinding>::all(client)
        .list(&kube::api::ListParams::default())
        .await?;
    for binding in client_policy_bindings.items.into_iter() {
        tracing::info!(?binding, "Look at this cool policy binding!");
=======
    let probe_networks = probe_networks.map(|IpNets(nets)| nets).unwrap_or_default();
    let index = Index::new(ClusterInfo {
        probe_networks,
        default_detect_timeout: DETECT_TIMEOUT,
        default_policy,
    });

    index.index_pods(&mut rt);
    index.index_servers(&mut rt);

    if let Some(secs) = dump_interval_secs {
        index.dump_index(Duration::from_secs(secs));
>>>>>>> b632b342
    }

    tracing::info!(%grpc_addr, "serving ClientPolicy gRPC API");

    // Run the Kubert indexers.
    rt.run().await?;

    Ok(())
}

#[derive(Debug)]
struct IpNets(Vec<IpNet>);

impl std::str::FromStr for IpNets {
    type Err = anyhow::Error;
    fn from_str(s: &str) -> Result<Self> {
        s.split(',')
            .map(|n| n.parse().map_err(Into::into))
            .collect::<Result<Vec<IpNet>>>()
            .map(Self)
    }
}<|MERGE_RESOLUTION|>--- conflicted
+++ resolved
@@ -86,7 +86,6 @@
         .build()
         .await?;
 
-<<<<<<< HEAD
     let client = rt.client();
 
     let client_policies = kube::Api::<ClientPolicy>::all(client.clone())
@@ -101,7 +100,8 @@
         .await?;
     for binding in client_policy_bindings.items.into_iter() {
         tracing::info!(?binding, "Look at this cool policy binding!");
-=======
+    }
+
     let probe_networks = probe_networks.map(|IpNets(nets)| nets).unwrap_or_default();
     let index = Index::new(ClusterInfo {
         probe_networks,
@@ -114,7 +114,6 @@
 
     if let Some(secs) = dump_interval_secs {
         index.dump_index(Duration::from_secs(secs));
->>>>>>> b632b342
     }
 
     tracing::info!(%grpc_addr, "serving ClientPolicy gRPC API");
